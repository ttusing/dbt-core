import os
import pickle
from typing import (
    Dict, Optional, Mapping, Callable, Any, List, Type, Union, MutableMapping
)

import dbt.exceptions
import dbt.flags as flags

from dbt.adapters.factory import (
    get_relation_class_by_name,
)
from dbt.helper_types import PathSet
from dbt.logger import GLOBAL_LOGGER as logger, DbtProcessState
from dbt.node_types import NodeType
from dbt.clients.jinja import get_rendered
from dbt.clients.system import make_directory
from dbt.config import Project, RuntimeConfig
from dbt.context.docs import generate_runtime_docs
from dbt.contracts.files import FilePath, FileHash
from dbt.contracts.graph.compiled import ManifestNode
from dbt.contracts.graph.manifest import Manifest, Disabled
from dbt.contracts.graph.parsed import (
    ParsedSourceDefinition, ParsedNode, ParsedMacro, ColumnInfo, ParsedExposure
)
from dbt.exceptions import (
    ref_target_not_found,
    get_target_not_found_or_disabled_msg,
    source_target_not_found,
    get_source_not_found_or_disabled_msg,
    warn_or_error,
)
from dbt.parser.base import BaseParser, Parser
from dbt.parser.analysis import AnalysisParser
from dbt.parser.data_test import DataTestParser
from dbt.parser.docs import DocumentationParser
from dbt.parser.hooks import HookParser
from dbt.parser.macros import MacroParser
from dbt.parser.models import ModelParser
from dbt.parser.results import ParseResult
from dbt.parser.schemas import SchemaParser
from dbt.parser.search import FileBlock
from dbt.parser.seeds import SeedParser
from dbt.parser.snapshots import SnapshotParser
from dbt.parser.sources import patch_sources
from dbt.ui import warning_tag
from dbt.version import __version__


PARTIAL_PARSE_FILE_NAME = 'partial_parse.pickle'
PARSING_STATE = DbtProcessState('parsing')
DEFAULT_PARTIAL_PARSE = False


_parser_types: List[Type[Parser]] = [
    ModelParser,
    SnapshotParser,
    AnalysisParser,
    DataTestParser,
    HookParser,
    SeedParser,
    DocumentationParser,
    SchemaParser,
]


# TODO: this should be calculated per-file based on the vars() calls made in
# parsing, so changing one var doesn't invalidate everything. also there should
# be something like that for env_var - currently changing env_vars in way that
# impact graph selection or configs will result in weird test failures.
# finally, we should hash the actual profile used, not just root project +
# profiles.yml + relevant args. While sufficient, it is definitely overkill.
def make_parse_result(
    config: RuntimeConfig, all_projects: Mapping[str, Project]
) -> ParseResult:
    """Make a ParseResult from the project configuration and the profile."""
    # if any of these change, we need to reject the parser
    vars_hash = FileHash.from_contents(
        '\x00'.join([
            getattr(config.args, 'vars', '{}') or '{}',
            getattr(config.args, 'profile', '') or '',
            getattr(config.args, 'target', '') or '',
            __version__
        ])
    )
    profile_path = os.path.join(config.args.profiles_dir, 'profiles.yml')
    with open(profile_path) as fp:
        profile_hash = FileHash.from_contents(fp.read())

    project_hashes = {}
    for name, project in all_projects.items():
        path = os.path.join(project.project_root, 'dbt_project.yml')
        with open(path) as fp:
            project_hashes[name] = FileHash.from_contents(fp.read())

    return ParseResult(
        vars_hash=vars_hash,
        profile_hash=profile_hash,
        project_hashes=project_hashes,
    )


class ManifestLoader:
    def __init__(
        self,
        root_project: RuntimeConfig,
        all_projects: Mapping[str, Project],
        macro_hook: Optional[Callable[[Manifest], Any]] = None,
    ) -> None:
        self.root_project: RuntimeConfig = root_project
        self.all_projects: Mapping[str, Project] = all_projects
        self.macro_hook: Callable[[Manifest], Any]
        if macro_hook is None:
            self.macro_hook = lambda m: None
        else:
            self.macro_hook = macro_hook

        self.results: ParseResult = make_parse_result(
            root_project, all_projects,
        )
        self._loaded_file_cache: Dict[str, FileBlock] = {}

    def parse_with_cache(
        self,
        path: FilePath,
        parser: BaseParser,
        old_results: Optional[ParseResult],
    ) -> None:
        block = self._get_file(path, parser)
        if not self._get_cached(block, old_results, parser):
            parser.parse_file(block)

    def _get_cached(
        self,
        block: FileBlock,
        old_results: Optional[ParseResult],
        parser: BaseParser,
    ) -> bool:
        # TODO: handle multiple parsers w/ same files, by
        # tracking parser type vs node type? Or tracking actual
        # parser type during parsing?
        if old_results is None:
            return False
        if old_results.has_file(block.file):
            return self.results.sanitized_update(
                block.file, old_results, parser.resource_type
            )
        return False

    def _get_file(self, path: FilePath, parser: BaseParser) -> FileBlock:
        if path.search_key in self._loaded_file_cache:
            block = self._loaded_file_cache[path.search_key]
        else:
            block = FileBlock(file=parser.load_file(path))
            self._loaded_file_cache[path.search_key] = block
        return block

    def parse_project(
        self,
        project: Project,
        macro_manifest: Manifest,
        old_results: Optional[ParseResult],
    ) -> None:
        parsers: List[Parser] = []
        for cls in _parser_types:
            parser = cls(self.results, project, self.root_project,
                         macro_manifest)
            parsers.append(parser)

        # per-project cache.
        self._loaded_file_cache.clear()

        for parser in parsers:
            for path in parser.search():
                self.parse_with_cache(path, parser, old_results)

    def load_only_macros(self) -> Manifest:
        old_results = self.read_parse_results()

        for project in self.all_projects.values():
            parser = MacroParser(self.results, project)
            for path in parser.search():
                self.parse_with_cache(path, parser, old_results)

        # make a manifest with just the macros to get the context
        macro_manifest = Manifest.from_macros(
            macros=self.results.macros,
            files=self.results.files
        )
        self.macro_hook(macro_manifest)
        return macro_manifest

    def load(self, macro_manifest: Manifest):
        old_results = self.read_parse_results()
        if old_results is not None:
            logger.debug('Got an acceptable cached parse result')
        self.results.macros.update(macro_manifest.macros)
        self.results.files.update(macro_manifest.files)

        for project in self.all_projects.values():
            # parse a single project
            self.parse_project(project, macro_manifest, old_results)

    def write_parse_results(self):
        path = os.path.join(self.root_project.target_path,
                            PARTIAL_PARSE_FILE_NAME)
        make_directory(self.root_project.target_path)
        with open(path, 'wb') as fp:
            pickle.dump(self.results, fp)

    def matching_parse_results(self, result: ParseResult) -> bool:
        """Compare the global hashes of the read-in parse results' values to
        the known ones, and return if it is ok to re-use the results.
        """
        try:
            if result.dbt_version != __version__:
                logger.debug(
                    'dbt version mismatch: {} != {}, cache invalidated'
                    .format(result.dbt_version, __version__)
                )
                return False
        except AttributeError:
            logger.debug('malformed result file, cache invalidated')
            return False

        valid = True

        if self.results.vars_hash != result.vars_hash:
            logger.debug('vars hash mismatch, cache invalidated')
            valid = False
        if self.results.profile_hash != result.profile_hash:
            logger.debug('profile hash mismatch, cache invalidated')
            valid = False

        missing_keys = {
            k for k in self.results.project_hashes
            if k not in result.project_hashes
        }
        if missing_keys:
            logger.debug(
                'project hash mismatch: values missing, cache invalidated: {}'
                .format(missing_keys)
            )
            valid = False

        for key, new_value in self.results.project_hashes.items():
            if key in result.project_hashes:
                old_value = result.project_hashes[key]
                if new_value != old_value:
                    logger.debug(
                        'For key {}, hash mismatch ({} -> {}), cache '
                        'invalidated'
                        .format(key, old_value, new_value)
                    )
                    valid = False
        return valid

    def _partial_parse_enabled(self):
        # if the CLI is set, follow that
        if flags.PARTIAL_PARSE is not None:
            return flags.PARTIAL_PARSE
        # if the config is set, follow that
        elif self.root_project.config.partial_parse is not None:
            return self.root_project.config.partial_parse
        else:
            return DEFAULT_PARTIAL_PARSE

    def read_parse_results(self) -> Optional[ParseResult]:
        if not self._partial_parse_enabled():
            logger.debug('Partial parsing not enabled')
            return None
        path = os.path.join(self.root_project.target_path,
                            PARTIAL_PARSE_FILE_NAME)

        if os.path.exists(path):
            try:
                with open(path, 'rb') as fp:
                    result: ParseResult = pickle.load(fp)
                # keep this check inside the try/except in case something about
                # the file has changed in weird ways, perhaps due to being a
                # different version of dbt
                if self.matching_parse_results(result):
                    return result
            except Exception as exc:
                logger.debug(
                    'Failed to load parsed file from disk at {}: {}'
                    .format(path, exc),
                    exc_info=True
                )

        return None

    def process_manifest(self, manifest: Manifest):
        project_name = self.root_project.project_name
        process_sources(manifest, project_name)
        process_refs(manifest, project_name)
        process_docs(manifest, self.root_project)

    def create_manifest(self) -> Manifest:
        # before we do anything else, patch the sources. This mutates
        # results.disabled, so it needs to come before the final 'disabled'
        # list is created
        sources = patch_sources(self.results, self.root_project)
        disabled = []
        for value in self.results.disabled.values():
            disabled.extend(value)

        nodes: MutableMapping[str, ManifestNode] = {
            k: v for k, v in self.results.nodes.items()
        }

        manifest = Manifest(
            nodes=nodes,
            sources=sources,
            macros=self.results.macros,
            docs=self.results.docs,
<<<<<<< HEAD
            reports=self.results.reports,
=======
            exposures=self.results.exposures,
            generated_at=datetime.utcnow(),
>>>>>>> f6bab4ad
            metadata=self.root_project.get_metadata(),
            disabled=disabled,
            files=self.results.files,
        )
        manifest.patch_nodes(self.results.patches)
        manifest.patch_macros(self.results.macro_patches)
        self.process_manifest(manifest)
        return manifest

    @classmethod
    def load_all(
        cls,
        root_config: RuntimeConfig,
        macro_manifest: Manifest,
        macro_hook: Callable[[Manifest], Any],
    ) -> Manifest:
        with PARSING_STATE:
            projects = root_config.load_dependencies()
            loader = cls(root_config, projects, macro_hook)
            loader.load(macro_manifest=macro_manifest)
            loader.write_parse_results()
            manifest = loader.create_manifest()
            _check_manifest(manifest, root_config)
            manifest.build_flat_graph()
            return manifest

    @classmethod
    def load_macros(
        cls,
        root_config: RuntimeConfig,
        macro_hook: Callable[[Manifest], Any],
    ) -> Manifest:
        with PARSING_STATE:
            projects = root_config.load_dependencies()
            loader = cls(root_config, projects, macro_hook)
            return loader.load_only_macros()


def invalid_ref_fail_unless_test(node, target_model_name,
                                 target_model_package, disabled):

    if node.resource_type == NodeType.Test:
        msg = get_target_not_found_or_disabled_msg(
            node, target_model_name, target_model_package, disabled
        )
        if disabled:
            logger.debug(warning_tag(msg))
        else:
            warn_or_error(
                msg,
                log_fmt=warning_tag('{}')
            )
    else:
        ref_target_not_found(
            node,
            target_model_name,
            target_model_package,
            disabled=disabled,
        )


def invalid_source_fail_unless_test(
    node, target_name, target_table_name, disabled
):
    if node.resource_type == NodeType.Test:
        msg = get_source_not_found_or_disabled_msg(
            node, target_name, target_table_name, disabled
        )
        if disabled:
            logger.debug(warning_tag(msg))
        else:
            warn_or_error(
                msg,
                log_fmt=warning_tag('{}')
            )
    else:
        source_target_not_found(
            node,
            target_name,
            target_table_name,
            disabled=disabled
        )


def _check_resource_uniqueness(
    manifest: Manifest,
    config: RuntimeConfig,
) -> None:
    names_resources: Dict[str, ManifestNode] = {}
    alias_resources: Dict[str, ManifestNode] = {}

    for resource, node in manifest.nodes.items():
        if node.resource_type not in NodeType.refable():
            continue
        # appease mypy - sources aren't refable!
        assert not isinstance(node, ParsedSourceDefinition)

        name = node.name
        # the full node name is really defined by the adapter's relation
        relation_cls = get_relation_class_by_name(config.credentials.type)
        relation = relation_cls.create_from(config=config, node=node)
        full_node_name = str(relation)

        existing_node = names_resources.get(name)
        if existing_node is not None:
            dbt.exceptions.raise_duplicate_resource_name(
                existing_node, node
            )

        existing_alias = alias_resources.get(full_node_name)
        if existing_alias is not None:
            dbt.exceptions.raise_ambiguous_alias(
                existing_alias, node, full_node_name
            )

        names_resources[name] = node
        alias_resources[full_node_name] = node


def _warn_for_unused_resource_config_paths(
    manifest: Manifest, config: RuntimeConfig
) -> None:
    resource_fqns: Mapping[str, PathSet] = manifest.get_resource_fqns()
    disabled_fqns: PathSet = frozenset(tuple(n.fqn) for n in manifest.disabled)
    config.warn_for_unused_resource_config_paths(resource_fqns, disabled_fqns)


def _check_manifest(manifest: Manifest, config: RuntimeConfig) -> None:
    _check_resource_uniqueness(manifest, config)
    _warn_for_unused_resource_config_paths(manifest, config)


def _load_projects(config, paths):
    for path in paths:
        try:
            project = config.new_project(path)
        except dbt.exceptions.DbtProjectError as e:
            raise dbt.exceptions.DbtProjectError(
                'Failed to read package at {}: {}'
                .format(path, e)
            )
        else:
            yield project.project_name, project


def _get_node_column(node, column_name):
    """Given a ParsedNode, add some fields that might be missing. Return a
    reference to the dict that refers to the given column, creating it if
    it doesn't yet exist.
    """
    if column_name in node.columns:
        column = node.columns[column_name]
    else:
        node.columns[column_name] = ColumnInfo(name=column_name)
        node.columns[column_name] = column

    return column


DocsContextCallback = Callable[
    [Union[ParsedNode, ParsedSourceDefinition]],
    Dict[str, Any]
]


def _process_docs_for_node(
    context: Dict[str, Any],
    node: ManifestNode,
):
    node.description = get_rendered(node.description, context)
    for column_name, column in node.columns.items():
        column.description = get_rendered(column.description, context)


def _process_docs_for_source(
    context: Dict[str, Any],
    source: ParsedSourceDefinition,
):
    table_description = source.description
    source_description = source.source_description
    table_description = get_rendered(table_description, context)
    source_description = get_rendered(source_description, context)
    source.description = table_description
    source.source_description = source_description

    for column in source.columns.values():
        column_desc = column.description
        column_desc = get_rendered(column_desc, context)
        column.description = column_desc


def _process_docs_for_macro(
    context: Dict[str, Any], macro: ParsedMacro
) -> None:
    macro.description = get_rendered(macro.description, context)
    for arg in macro.arguments:
        arg.description = get_rendered(arg.description, context)


def process_docs(manifest: Manifest, config: RuntimeConfig):
    for node in manifest.nodes.values():
        ctx = generate_runtime_docs(
            config,
            node,
            manifest,
            config.project_name,
        )
        _process_docs_for_node(ctx, node)
    for source in manifest.sources.values():
        ctx = generate_runtime_docs(
            config,
            source,
            manifest,
            config.project_name,
        )
        _process_docs_for_source(ctx, source)
    for macro in manifest.macros.values():
        ctx = generate_runtime_docs(
            config,
            macro,
            manifest,
            config.project_name,
        )
        _process_docs_for_macro(ctx, macro)


def _process_refs_for_exposure(
    manifest: Manifest, current_project: str, exposure: ParsedExposure
):
    """Given a manifest and a exposure in that manifest, process its refs"""
    for ref in exposure.refs:
        target_model: Optional[Union[Disabled, ManifestNode]] = None
        target_model_name: str
        target_model_package: Optional[str] = None

        if len(ref) == 1:
            target_model_name = ref[0]
        elif len(ref) == 2:
            target_model_package, target_model_name = ref
        else:
            raise dbt.exceptions.InternalException(
                f'Refs should always be 1 or 2 arguments - got {len(ref)}'
            )

        target_model = manifest.resolve_ref(
            target_model_name,
            target_model_package,
            current_project,
            exposure.package_name,
        )

        if target_model is None or isinstance(target_model, Disabled):
            # This may raise. Even if it doesn't, we don't want to add
            # this exposure to the graph b/c there is no destination exposure
            invalid_ref_fail_unless_test(
                exposure, target_model_name, target_model_package,
                disabled=(isinstance(target_model, Disabled))
            )

            continue

        target_model_id = target_model.unique_id

        exposure.depends_on.nodes.append(target_model_id)
        manifest.update_exposure(exposure)


def _process_refs_for_node(
    manifest: Manifest, current_project: str, node: ManifestNode
):
    """Given a manifest and a node in that manifest, process its refs"""
    for ref in node.refs:
        target_model: Optional[Union[Disabled, ManifestNode]] = None
        target_model_name: str
        target_model_package: Optional[str] = None

        if len(ref) == 1:
            target_model_name = ref[0]
        elif len(ref) == 2:
            target_model_package, target_model_name = ref
        else:
            raise dbt.exceptions.InternalException(
                f'Refs should always be 1 or 2 arguments - got {len(ref)}'
            )

        target_model = manifest.resolve_ref(
            target_model_name,
            target_model_package,
            current_project,
            node.package_name,
        )

        if target_model is None or isinstance(target_model, Disabled):
            # This may raise. Even if it doesn't, we don't want to add
            # this node to the graph b/c there is no destination node
            node.config.enabled = False
            invalid_ref_fail_unless_test(
                node, target_model_name, target_model_package,
                disabled=(isinstance(target_model, Disabled))
            )

            continue

        target_model_id = target_model.unique_id

        node.depends_on.nodes.append(target_model_id)
        # TODO: I think this is extraneous, node should already be the same
        # as manifest.nodes[node.unique_id] (we're mutating node here, not
        # making a new one)
        manifest.update_node(node)


def process_refs(manifest: Manifest, current_project: str):
    for node in manifest.nodes.values():
        _process_refs_for_node(manifest, current_project, node)
    for exposure in manifest.exposures.values():
        _process_refs_for_exposure(manifest, current_project, exposure)
    return manifest


def _process_sources_for_exposure(
    manifest: Manifest, current_project: str, exposure: ParsedExposure
):
    target_source: Optional[Union[Disabled, ParsedSourceDefinition]] = None
    for source_name, table_name in exposure.sources:
        target_source = manifest.resolve_source(
            source_name,
            table_name,
            current_project,
            exposure.package_name,
        )
        if target_source is None or isinstance(target_source, Disabled):
            invalid_source_fail_unless_test(
                exposure,
                source_name,
                table_name,
                disabled=(isinstance(target_source, Disabled))
            )
            continue
        target_source_id = target_source.unique_id
        exposure.depends_on.nodes.append(target_source_id)
        manifest.update_exposure(exposure)


def _process_sources_for_node(
    manifest: Manifest, current_project: str, node: ManifestNode
):
    target_source: Optional[Union[Disabled, ParsedSourceDefinition]] = None
    for source_name, table_name in node.sources:
        target_source = manifest.resolve_source(
            source_name,
            table_name,
            current_project,
            node.package_name,
        )

        if target_source is None or isinstance(target_source, Disabled):
            # this folows the same pattern as refs
            node.config.enabled = False
            invalid_source_fail_unless_test(
                node,
                source_name,
                table_name,
                disabled=(isinstance(target_source, Disabled))
            )
            continue
        target_source_id = target_source.unique_id
        node.depends_on.nodes.append(target_source_id)
        manifest.update_node(node)


def process_sources(manifest: Manifest, current_project: str):
    for node in manifest.nodes.values():
        if node.resource_type == NodeType.Source:
            continue
        assert not isinstance(node, ParsedSourceDefinition)
        _process_sources_for_node(manifest, current_project, node)
    for exposure in manifest.exposures.values():
        _process_sources_for_exposure(manifest, current_project, exposure)
    return manifest


def process_macro(
    config: RuntimeConfig, manifest: Manifest, macro: ParsedMacro
) -> None:
    ctx = generate_runtime_docs(
        config,
        macro,
        manifest,
        config.project_name,
    )
    _process_docs_for_macro(ctx, macro)


def process_node(
    config: RuntimeConfig, manifest: Manifest, node: ManifestNode
):

    _process_sources_for_node(
        manifest, config.project_name, node
    )
    _process_refs_for_node(manifest, config.project_name, node)
    ctx = generate_runtime_docs(config, node, manifest, config.project_name)
    _process_docs_for_node(ctx, node)


def load_macro_manifest(
    config: RuntimeConfig,
    macro_hook: Callable[[Manifest], Any],
) -> Manifest:
    return ManifestLoader.load_macros(config, macro_hook)


def load_manifest(
    config: RuntimeConfig,
    macro_manifest: Manifest,
    macro_hook: Callable[[Manifest], Any],
) -> Manifest:
    return ManifestLoader.load_all(config, macro_manifest, macro_hook)<|MERGE_RESOLUTION|>--- conflicted
+++ resolved
@@ -1,5 +1,6 @@
 import os
 import pickle
+from datetime import datetime
 from typing import (
     Dict, Optional, Mapping, Callable, Any, List, Type, Union, MutableMapping
 )
@@ -314,12 +315,7 @@
             sources=sources,
             macros=self.results.macros,
             docs=self.results.docs,
-<<<<<<< HEAD
-            reports=self.results.reports,
-=======
             exposures=self.results.exposures,
-            generated_at=datetime.utcnow(),
->>>>>>> f6bab4ad
             metadata=self.root_project.get_metadata(),
             disabled=disabled,
             files=self.results.files,
