--- conflicted
+++ resolved
@@ -8,10 +8,7 @@
 from itertools import chain
 import time
 from dbt.events.base_types import EventLevel
-<<<<<<< HEAD
-=======
 import json
->>>>>>> 57aef33f
 import pprint
 
 import dbt.exceptions
@@ -29,10 +26,7 @@
 from dbt.events.types import (
     PartialParsingErrorProcessingFile,
     PartialParsingError,
-<<<<<<< HEAD
-=======
     ParseCmdPerfInfoPath,
->>>>>>> 57aef33f
     PartialParsingSkipParsing,
     UnableToPartialParse,
     PartialParsingNotEnabled,
@@ -997,10 +991,7 @@
         write_file(path, json.dumps(self._perf_info, cls=dbt.utils.JSONEncoder, indent=4))
         fire_event(ParseCmdPerfInfoPath(path=path))
 
-<<<<<<< HEAD
-=======
-
->>>>>>> 57aef33f
+
 def invalid_target_fail_unless_test(
     node,
     target_name: str,
