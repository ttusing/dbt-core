--- conflicted
+++ resolved
@@ -4,11 +4,7 @@
 from dbt.events.base_types import EventLevel
 from dbt.events.types import Note
 from dbt.events.functions import fire_event
-<<<<<<< HEAD
-import dbt.flags as flags
-=======
 from dbt.flags import get_flags
->>>>>>> 57aef33f
 from dbt.node_types import NodeType, ModelLanguage
 from dbt.parser.base import SimpleSQLParser
 from dbt.parser.search import FileBlock
