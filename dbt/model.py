
import os.path
import yaml
import jinja2
import re
from dbt.templates import BaseCreateTemplate, DryCreateTemplate
from dbt.utils import split_path
import dbt.schema_tester
import dbt.project
<<<<<<< HEAD
from dbt.utils import This, deep_merge
=======
from dbt.utils import This, DBTConfigKeys
>>>>>>> 525db0b9

class SourceConfig(object):
    Materializations = ['view', 'table', 'incremental', 'ephemeral']
    ConfigKeys = DBTConfigKeys

    def __init__(self, active_project, own_project, fqn):
        self.active_project = active_project
        self.own_project = own_project
        self.fqn = fqn

        self.in_model_config   = {} # the config options defined within the model

    def _merge(self, *configs):
        merged_config = {}
        for config in configs:
            intermediary_merged = deep_merge(merged_config, config)
            merged_config.update(intermediary_merged)
        return merged_config

    # this is re-evaluated every time `config` is called.
    # we can cache it, but that complicates things. TODO : see how this fares performance-wise
    @property
    def config(self):
        """
        Config resolution order:

         if this is a dependency model:
           - own project config
           - in-model config
           - active project config
         if this is a top-level model:
           - active project config
           - in-model config
        """
        defaults = {"enabled": True, "materialized": "view"}
        active_config = self.load_config_from_active_project()

        if self.active_project['name'] == self.own_project['name']:
            return self._merge(defaults, active_config, self.in_model_config)
        else:
            own_config = self.load_config_from_own_project()
            return self._merge(defaults, own_config, self.in_model_config, active_config)

    def update_in_model_config(self, config):
        config = config.copy()

        # make sure we're not clobbering an array of hooks with a single hook string
        hook_fields = ['pre-hook', 'post-hook']
        for hook_field in hook_fields:
            if hook_field in config:
                config[hook_field] = self.__get_hooks(config, hook_field)

        self.in_model_config.update(config)

    def __get_hooks(self, relevant_configs, key):
        hooks = []

        if key not in relevant_configs:
            return []

        new_hooks = relevant_configs[key]
        if type(new_hooks) not in [list, tuple]:
            new_hooks = [new_hooks]

        for hook in new_hooks:
            if type(hook) != str:
                name = ".".join(self.fqn)
                raise RuntimeError("{} for model {} is not a string!".format(key, name))

            hooks.append(hook)
        return hooks

    def get_project_config(self, project):
        # most configs are overwritten by a more specific config, but pre/post hooks are appended!
        append_list_fields = ['pre-hook', 'post-hook']
        extend_dict_fields = ['vars']

        config = {}
        for k in append_list_fields:
            config[k] = []
        for k in extend_dict_fields:
            config[k] = {}

        model_configs = project['models']

        fqn = self.fqn[:]
        for level in fqn:
            level_config = model_configs.get(level, None)
            if level_config is None:
                break

            relevant_configs = {key: level_config[key] for key in level_config if key in self.ConfigKeys}

            for key in append_list_fields:
                new_hooks = self.__get_hooks(relevant_configs, key)
                config[key].extend([h for h in new_hooks if h not in config[key]])

            for key in extend_dict_fields:
                if key in relevant_configs:
                    config[key].update(relevant_configs[key])

            clobber_configs = {k:v for (k,v) in relevant_configs.items() if k not in append_list_fields and k not in extend_dict_fields}
            config.update(clobber_configs)
            model_configs = model_configs[level]

        return config

    def load_config_from_own_project(self):
        return self.get_project_config(self.own_project)

    def load_config_from_active_project(self):
        return self.get_project_config(self.active_project)

class DBTSource(object):
    dbt_run_type = 'base'

    def __init__(self, project, top_dir, rel_filepath, own_project):
        self.project = project
        self.own_project = own_project

        self.top_dir = top_dir
        self.rel_filepath = rel_filepath
        self.filepath = os.path.join(top_dir, rel_filepath)
        self.filedir = os.path.dirname(self.filepath)
        self.name = self.fqn[-1]
        self.own_project_name = self.fqn[0]

        self.source_config = SourceConfig(project, own_project, self.fqn)

    @property
    def root_dir(self):
        return os.path.join(self.own_project['project-root'], self.top_dir)

    def compile(self):
        raise RuntimeError("Not implemented!")
    
    def serialize(self):
        serialized = {
            "build_path": os.path.join(self.project['target-path'], self.build_path()),
            "source_path": self.filepath,
            "name": self.name,
            "tmp_name": self.tmp_name(),
            "project_name": self.own_project['name'],
            "dbt_run_type": self.dbt_run_type
        }

        serialized.update(self.config)
        return serialized

    @property
    def contents(self):
        with open(self.filepath) as fh:
            return fh.read().strip()

    @property
    def config(self):
        return self.source_config.config

    def update_in_model_config(self, config):
        self.source_config.update_in_model_config(config)

    @property
    def materialization(self):
        return self.config['materialized']

    @property
    def is_incremental(self):
        return self.materialization == 'incremental'

    @property
    def is_ephemeral(self):
        return self.materialization == 'ephemeral'

    @property
    def is_table(self):
        return self.materialization == 'table'

    @property
    def is_view(self):
        return self.materialization == 'view'

    @property
    def is_enabled(self):
        return self.config['enabled']


    @property
    def fqn(self):
        "fully-qualified name for model. Includes all subdirs below 'models' path and the filename"
        parts = split_path(self.filepath)
        name, _ = os.path.splitext(parts[-1])
        return [self.own_project['name']] + parts[1:-1] + [name]

    @property
    def original_fqn(self):
        return self.fqn

    def tmp_name(self):
        return "{}__dbt_tmp".format(self.name)

    def rename_query(self, schema):
        opts = {
            "schema": schema,
            "tmp_name": self.tmp_name(),
            "final_name": self.name
        }

        return 'alter table "{schema}"."{tmp_name}" rename to "{final_name}"'.format(**opts)

    @property
    def nice_name(self):
        return "{}.{}".format(self.fqn[0], self.fqn[-1])

class Model(DBTSource):
    dbt_run_type = 'run'

    def __init__(self, project, model_dir, rel_filepath, own_project, create_template):
        self.prologue = []
        self.create_template = create_template
        super(Model, self).__init__(project, model_dir, rel_filepath, own_project)

    def add_to_prologue(self, s):
        self.prologue.append(s)

    def get_prologue_string(self):
        blob = "\n".join("-- {}".format(s) for s in self.prologue)
        return "-- Compiled by DBT\n{}".format(blob)

    def sort_qualifier(self, model_config):
        if 'sort' not in model_config or self.is_view or self.is_ephemeral:
            return ''

        sort_keys = model_config['sort']
        sort_type = model_config.get('sort_type', 'compound')

        if type(sort_type) != str:
            raise RuntimeError("The provided sort_type '{}' is not valid!".format(sort_type))

        sort_type = sort_type.strip().lower()

        valid_sort_types = ['compound', 'interleaved']
        if sort_type not in valid_sort_types:
            raise RuntimeError("Invalid sort_type given: {} -- must be one of {}".format(sort_type, valid_sort_types))

        if type(sort_keys) == str:
            sort_keys = [sort_keys]

        # remove existing quotes in field name, then wrap in quotes
        formatted_sort_keys = ['"{}"'.format(sort_key.replace('"', '')) for sort_key in sort_keys]
        keys_csv = ', '.join(formatted_sort_keys)

        return "{sort_type} sortkey ({keys_csv})".format(sort_type=sort_type, keys_csv=keys_csv)

    def dist_qualifier(self, model_config):
        if 'dist' not in model_config or self.is_view or self.is_ephemeral:
            return ''

        dist_key = model_config['dist']

        if type(dist_key) != str:
            raise RuntimeError("The provided distkey '{}' is not valid!".format(dist_key))

        dist_key = dist_key.strip().lower()

        if dist_key in ['all', 'even']:
            return 'diststyle {}'.format(dist_key)
        else:
            return 'diststyle key distkey ("{}")'.format(dist_key)

    def build_path(self):
        build_dir = self.create_template.label
        filename = "{}.sql".format(self.create_template.model_name(self.name))
        path_parts = [build_dir] + self.fqn[:-1] + [filename]
        return os.path.join(*path_parts)

    def compile_string(self, ctx, string):
        env = jinja2.Environment()
        return env.from_string(string).render(ctx)

    def get_hooks(self, ctx, hook_key):
        hooks = self.config.get(hook_key, [])
        if type(hooks) == str:
            hooks = [hooks]

        return [self.compile_string(ctx, hook) for hook in hooks]

    def compile(self, rendered_query, project, create_template, ctx):
        model_config = self.config

        if self.materialization not in SourceConfig.Materializations:
            raise RuntimeError("Invalid materialize option given: '{}'. Must be one of {}".format(self.materialization, SourceConfig.Materializations))

        schema = ctx['env'].get('schema', 'public')

        # these are empty strings if configs aren't provided
        dist_qualifier = self.dist_qualifier(model_config)
        sort_qualifier = self.sort_qualifier(model_config)

        if self.materialization == 'incremental':
            identifier = self.name
            if 'sql_where' not in model_config:
                raise RuntimeError("sql_where not specified in model materialized as incremental: {}".format(self))
            raw_sql_where = model_config['sql_where']
            sql_where = self.compile_string(ctx, raw_sql_where)

            unique_key = model_config.get('unique_key', None)
        else:
            identifier = self.tmp_name()
            sql_where = None
            unique_key = None

        pre_hooks  = self.get_hooks(ctx, 'pre-hook')
        post_hooks = self.get_hooks(ctx, 'post-hook')

        opts = {
            "materialization": self.materialization,
            "schema": schema,
            "identifier": identifier,
            "query": rendered_query,
            "dist_qualifier": dist_qualifier,
            "sort_qualifier": sort_qualifier,
            "sql_where": sql_where,
            "prologue": self.get_prologue_string(),
            "unique_key" : unique_key,
            "pre-hooks" : pre_hooks,
            "post-hooks" : post_hooks
        }

        return create_template.wrap(opts)

    @property
    def immediate_name(self):
        if self.materialization == 'incremental':
            return self.name
        else:
            return self.tmp_name()

    @property
    def cte_name(self):
        return "__dbt__CTE__{}".format(self.name)

    def __repr__(self):
        return "<Model {}.{}: {}>".format(self.project['name'], self.name, self.filepath)

class Analysis(Model):
    def __init__(self, project, target_dir, rel_filepath, own_project):
        return super(Analysis, self).__init__(project, target_dir, rel_filepath, own_project, BaseCreateTemplate())

    def build_path(self):
        build_dir = 'build-analysis'
        filename = "{}.sql".format(self.name)
        path_parts = [build_dir] + self.fqn[:-1] + [filename]
        return os.path.join(*path_parts)

    def __repr__(self):
        return "<Analysis {}: {}>".format(self.name, self.filepath)

class TestModel(Model):
    dbt_run_type = 'dry-run'

    def __init__(self, project, target_dir, rel_filepath, own_project, create_template):
        return super(TestModel, self).__init__(project, target_dir, rel_filepath, own_project, create_template)

    def build_path(self):
        build_dir = self.create_template.label
        filename = "{}.sql".format(self.name)
        path_parts = [build_dir] + self.fqn[:-1] + [filename]
        return os.path.join(*path_parts)

    @property
    def fqn(self):
        "fully-qualified name for model. Includes all subdirs below 'models' path and the filename"
        parts = split_path(self.filepath)
        name, _ = os.path.splitext(parts[-1])
        test_name = DryCreateTemplate.model_name(name)
        return [self.own_project['name']] + parts[1:-1] + [test_name]

    @property
    def original_fqn(self):
        parts = split_path(self.filepath)
        name, _ = os.path.splitext(parts[-1])
        return [self.project['name']] + parts[1:-1] + [name]

    def __repr__(self):
        return "<TestModel {}.{}: {}>".format(self.project['name'], self.name, self.filepath)

class SchemaTest(DBTSource):
    test_type = "base"
    dbt_run_type = 'test'

    def __init__(self, project, target_dir, rel_filepath, model_name, options):
        self.schema = project.context()['env']['schema']
        self.model_name = model_name
        self.options = options
        self.params = self.get_params(options)

        super(SchemaTest, self).__init__(project, target_dir, rel_filepath, project)

    @property
    def fqn(self):
        parts = split_path(self.filepath)
        name, _ = os.path.splitext(parts[-1])
        return [self.project['name']] + parts[1:-1] + ['schema',  self.get_filename()]

    def get_params(self, options):
        return {
            "schema": self.schema,
            "table": self.model_name,
            "field": options
        }

    def unique_option_key(self):
        return self.params

    def get_filename(self):
        key = re.sub('[^0-9a-zA-Z]+', '_', self.unique_option_key())
        filename = "{test_type}_{model_name}_{key}".format(test_type=self.test_type, model_name=self.model_name, key=key)
        return filename

    def build_path(self):
        build_dir = "test"
        filename = "{}.sql".format(self.get_filename())
        path_parts = [build_dir] + self.fqn[:-1] + [filename]
        return os.path.join(*path_parts)

    @property
    def template(self):
        raise NotImplementedError("not implemented")

    def render(self):
        return self.template.format(**self.params)

    def __repr__(self):
        class_name = self.__class__.__name__
        return "<{} {}.{}: {}>".format(class_name, self.project['name'], self.name, self.filepath)

class NotNullSchemaTest(SchemaTest):
    template = dbt.schema_tester.QUERY_VALIDATE_NOT_NULL
    test_type = "not_null"

    def unique_option_key(self):
        return self.params['field']

    def describe(self):
        return 'VALIDATE NOT NULL {schema}.{table}.{field}'.format(**self.params)

class UniqueSchemaTest(SchemaTest):
    template = dbt.schema_tester.QUERY_VALIDATE_UNIQUE
    test_type = "unique"

    def unique_option_key(self):
        return self.params['field']

    def describe(self):
        return 'VALIDATE UNIQUE {schema}.{table}.{field}'.format(**self.params)

class ReferentialIntegritySchemaTest(SchemaTest):
    template = dbt.schema_tester.QUERY_VALIDATE_REFERENTIAL_INTEGRITY
    test_type = "relationships"

    def get_params(self, options):
        return {
            "schema": self.schema,
            "child_table": self.model_name,
            "child_field": options['from'],
            "parent_table": options['to'],
            "parent_field": options['field']
        }

    def unique_option_key(self):
        return "{child_field}_to_{parent_table}_{parent_field}".format(**self.params)

    def describe(self):
        return 'VALIDATE REFERENTIAL INTEGRITY {schema}.{child_table}.{child_field} to {schema}.{parent_table}.{parent_field}'.format(**self.params)

class AcceptedValuesSchemaTest(SchemaTest):
    template = dbt.schema_tester.QUERY_VALIDATE_ACCEPTED_VALUES
    test_type = "accepted_values"

    def get_params(self, options):
        quoted_values = ["'{}'".format(v) for v in options['values']]
        quoted_values_csv = ",".join(quoted_values)
        return {
            "schema": self.schema,
            "table" : self.model_name,
            "field" : options['field'],
            "values_csv": quoted_values_csv
        }

    def unique_option_key(self):
        return "{field}".format(**self.params)

    def describe(self):
        return 'VALIDATE ACCEPTED VALUES {schema}.{table}.{field} VALUES ({values_csv})'.format(**self.params)

class SchemaFile(DBTSource):
    SchemaTestMap = {
        'not_null': NotNullSchemaTest,
        'unique': UniqueSchemaTest,
        'relationships': ReferentialIntegritySchemaTest,
        'accepted_values': AcceptedValuesSchemaTest
    }

    def __init__(self, project, target_dir, rel_filepath, own_project):
        super(SchemaFile, self).__init__(project, target_dir, rel_filepath, own_project)
        self.og_target_dir = target_dir
        self.schema = yaml.safe_load(self.contents)

    def get_test(self, test_type):
        if test_type in SchemaFile.SchemaTestMap:
            return SchemaFile.SchemaTestMap[test_type]
        else:
            possible_types = ", ".join(SchemaFile.SchemaTestMap.keys())
            raise RuntimeError("Invalid validation type given in {}: '{}'. Possible: {}".format(self.filepath, test_type, possible_types))

    def compile(self):
        schema_tests = []
        for model_name, constraint_blob in self.schema.items():
            constraints = constraint_blob.get('constraints', {})
            for constraint_type, constraint_data in constraints.items():
                for params in constraint_data:
                    schema_test_klass = self.get_test(constraint_type)
                    schema_test = schema_test_klass(self.project, self.og_target_dir, self.rel_filepath, model_name, params)
                    schema_tests.append(schema_test)
        return schema_tests

    def __repr__(self):
        return "<SchemaFile {}.{}: {}>".format(self.project['name'], self.model_name, self.filepath)

class Csv(DBTSource):
    def __init__(self, project, target_dir, rel_filepath, own_project):
        super(Csv, self).__init__(project, target_dir, rel_filepath, own_project)

    def __repr__(self):
        return "<Csv {}.{}: {}>".format(self.project['name'], self.model_name, self.filepath)<|MERGE_RESOLUTION|>--- conflicted
+++ resolved
@@ -7,11 +7,7 @@
 from dbt.utils import split_path
 import dbt.schema_tester
 import dbt.project
-<<<<<<< HEAD
-from dbt.utils import This, deep_merge
-=======
-from dbt.utils import This, DBTConfigKeys
->>>>>>> 525db0b9
+from dbt.utils import This, deep_merge, DBTConfigKeys
 
 class SourceConfig(object):
     Materializations = ['view', 'table', 'incremental', 'ephemeral']
